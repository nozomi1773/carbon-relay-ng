--- conflicted
+++ resolved
@@ -23,11 +23,8 @@
 	Addr       string         // tcp dest
 	spoolDir   string         // where to store spool files (if enabled)
 	Spool      bool           // spool metrics to disk while endpoint down?
-<<<<<<< HEAD
 	Pickle     bool           // send in pickle format?
-=======
 	Online     bool           // state of connection online/offline
->>>>>>> 07de49b6
 	instrument *statsd.Client // to submit stats to
 
 	// set automatically in init, passed on in copy
@@ -70,11 +67,8 @@
 		Spool:      route.Spool,
 		instrument: route.instrument,
 		Reg:        route.Reg,
-<<<<<<< HEAD
 		Pickle:     route.Pickle,
-=======
-		Online:        route.Online,
->>>>>>> 07de49b6
+		Online:     route.Online,
 	}
 }
 
